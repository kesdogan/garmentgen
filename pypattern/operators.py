"""Shortcuts for common operations on panels and components"""

from copy import deepcopy, copy
import numpy as np
from numpy.linalg import norm
from scipy.spatial.transform import Rotation as R
from scipy.optimize import minimize
import svgpathtools as svgpath

# Custom 
from .edge import Edge, CurveEdge, EdgeSequence
from .interface import Interface
from .generic_utils import vector_angle, close_enough, c_to_list, c_to_np, list_to_c, bbox_paths
from .base import BaseComponent
from . import flags


# ANCHOR ----- Edge Sequences Modifiers ----
def cut_corner(target_shape: EdgeSequence, target_interface: Interface):
    """ Cut the corner made of edges 1 and 2 following the shape of target_shape
        This routine updated the panel geometry and interfaces appropriately

        Parameters:
        * 'target_shape' is an EdgeSequence that is expected to contain one
            Edge or sequence of chained Edges
            (next one starts from the end vertex of the one before)
            # NOTE: 'target_shape' might be scaled (along the main direction)
                to fit the corner size
        * Panel to modify
        * target_interface -- the chained pairs of edges that form the corner
            to cut, s.t. the end vertex of eid1 is at the corner
            # NOTE: Onto edges are expected to be straight lines for simplicity

        # NOTE There might be slight computational errors in the resulting
            shape, that are more pronounced on svg visualizations due to
            scaling and rasterization

        Side-Effects:
            * Modified the panel shape to insert new edges
            * Adds new interface object corresponding to new edges to the
                panel interface list

        Returns:
            * Newly inserted edges
            * New interface object corresponding to new edges
    """
    # TODO specifying desired 2D rotation of target_shape?
    # TODO Support any number of edges in the target corner edges

    # ---- Evaluate optimal projection of the target shape onto the corner
    corner_shape = target_shape.copy()
    panel = target_interface.panel[0]   # TODO Support multiple panels???
    target_edges = target_interface.edges
    
    # Get rid of directions by working on vertices
    if target_edges[0].start is target_edges[-1].end:
        # Orginal edges have beed reversed in normalization or smth
        target_edges.edges.reverse()  # UPD the order

    if corner_shape[0].start is corner_shape[-1].end:
        # Orginal edges have beed reversed in normalization or smth
        corner_shape.edges.reverse()  # UPD the order

    if corner_shape[0].start[1] > corner_shape[-1].end[1]:
        # now corner shape is oriented the same way as vertices
        corner_shape.reverse()
        corner_shape.snap_to([0,0])

    shortcut = corner_shape.shortcut()

    # Curves  (can be defined outside)
    curve1 = target_edges[0].as_curve()
    curve2 = target_edges[1].as_curve()

    # align order with the a projecting shape, s.t. 
    # curve2 is alawys the lower one
    swaped = False
    if target_edges[0].start[1] > target_edges[-1].end[1]:
        curve1, curve2 = curve2, curve1
        swaped = True
        # NOW curve1 is lower then curve2

    # ----- FIND OPTIMAL PLACE -----
    start = [0.5, 0.5]
    out = minimize(
       _fit_location_corner, start, 
       args=(shortcut[1] - shortcut[0], curve1, curve2),
       bounds=[(0, 1), (0, 1)])
    
    if flags.VERBOSE and not out.success:
        print(f'Cut_corner::Error::finding the projection (translation) is unsuccessful. Likely an error in edges choice')
        print(out)

    if flags.VERBOSE and not close_enough(out.fun):
        print(f'Cut_corner::Warning::projection on {target_interface} finished with fun={out.fun}')
        print(out) 

    loc = out.x
    point1 = c_to_list(curve1.point(loc[0]))
    # re-align corner_shape with found shifts
    corner_shape.snap_to(point1)   
    
    # ----- UPD panel ----
    # Complete to the full corner -- connect with the initial vertices
    if swaped:
        # The edges are aligned as v2 -> vc -> v1
        corner_shape.reverse()
        loc[0], loc[1] = loc[1], loc[0]

    # Insert a new shape
    cut_edge1, _ = target_edges[0].subdivide_param([loc[0], 1-loc[0]])
    _,  cut_edge2 = target_edges[1].subdivide_param([loc[1], 1-loc[1]])
    
    cut_edge1.end = corner_shape[0].start  # Connect with new insert
    cut_edge2.start = corner_shape[-1].end

    corner_shape.insert(0, cut_edge1)
    corner_shape.append(cut_edge2)

    # Substitute edges in the panel definition
    panel.edges.pop(target_edges[0])
    panel.edges.substitute(target_edges[1], corner_shape)

    # Update interface definitions
    target_edges = EdgeSequence(target_edges.edges)  # keep the same edge references, 
                                                     # but not the same edge sequence reference
                                                     # In case it matches one of the interfaces (we don't want target edges to be overriden)
    iter = panel.interfaces if isinstance(panel.interfaces, list) else panel.interfaces.values() 
    for intr in iter:
        # Substitute old edges with what's left from them after cutting
        if target_edges[0] in intr.edges:
            intr.edges.substitute(target_edges[0], corner_shape[0])
        if target_edges[1] in intr.edges:
            intr.edges.substitute(target_edges[1], corner_shape[-1])

    # Add new interface corresponding to the introduced cut
    new_int = Interface(panel, corner_shape[1:-1])
    if isinstance(panel.interfaces, list):
        panel.interfaces.append(new_int)
    else:
        panel.interfaces[f'int_{len(panel.interfaces)}'] = new_int   # TODO Uniqueness of the name?

    return corner_shape[1:-1], new_int

<<<<<<< HEAD
=======
def cut_into_edge(target_shape, base_edge:Edge, offset=0, right=True, flip_target=False, tol=1e-2):
    """ Insert edges of the target_shape into the given base_edge, starting from offset
        edges in target shape are rotated s.t. start -> end vertex vector is aligned with the edge 
>>>>>>> be8d0d75

def cut_into_edge(target_shape, base_edge:Edge, offset=0, right=True,
                  flip_target=False, tol=1e-4):
    """ Insert edges of the target_shape into the given base_edge, starting
        from offset edges in target shape are rotated s.t. start -> end
        vertex vector is aligned with the edge

        NOTE: Supports making multiple cuts in one go maintaining the relative
            distances between cuts
            provided that 
            * they are all specified in the same coordinate system  
            * (for now) the openings (shortcuts) of each cut are aligned with
                OY direction

        Parameters:
        * target_shape -- list of single edge, chained edges, or multiple
            chaind EdgeSequences to be inserted in the edge.
        * base_edge -- edge object, defining the border
        * Offset -- position of the center of the target shape along the edge.  
        * right -- which direction the cut should be oriented w.r.t. the
            direction of base edge
        * flip_target -- reflect the shape w.r.t its central perpendicular
            (default=False, no action taken)

        Returns:
        * Newly created edges that accomodate the cut
        * Edges corresponding to the target shape
        * Edges that lie on the original base edge 
    """

    # TODO Not only for Y-aligned shapes

    if isinstance(target_shape, EdgeSequence):
        return cut_into_edge_single(
            target_shape, base_edge, offset, right, flip_target, tol)

    # center of the shape
    shortcuts = np.asarray([e.shortcut() for e in target_shape])
    median_y = (shortcuts[:, :, 1].max() + shortcuts[:, :, 1].min()) / 2

    # Flip the shapes if requested
    if flip_target:
        target_shape = [s.copy() for s in target_shape]
        # Flip
        target_shape = [s.reflect([0, median_y], [1, median_y])
                        for s in target_shape]
        # Flip the order as well to reflect orientation change
        target_shape = [s.reverse() for s in target_shape] 

    # Calculate relative offsets to place the whole shape at the target offset
    shortcuts = np.asarray([e.shortcut() for e in target_shape])
    rel_offsets = [(s[0][1] + s[1][1]) / 2 - median_y for s in shortcuts]
    per_seq_offsets = [offset + r for r in rel_offsets] 

    # Project from farthest to closest 
    sorted_tup = sorted(zip(per_seq_offsets, target_shape), reverse=True)
    proj_edge, int_edges = base_edge, EdgeSequence(base_edge)
    new_in_edges = EdgeSequence()
    all_new_edges = EdgeSequence(base_edge)
    for off, shape in sorted_tup:
        new_edge, in_edges, new_interface = cut_into_edge(
            shape, proj_edge, offset=off, right=right, tol=tol)
        
        all_new_edges.substitute(proj_edge, new_edge)
        int_edges.substitute(proj_edge, new_interface)
        new_in_edges.append(in_edges)
        proj_edge = new_edge[0] 
    
    return all_new_edges, new_in_edges, int_edges

    
<<<<<<< HEAD
def cut_into_edge_single(target_shape, base_edge:Edge, offset=0, right=True,
                         flip_target=False, tol=1e-4):
    """ Insert edges of the target_shape into the given base_edge, starting
        from offset
        edges in target shape are rotated s.t. start -> end vertex vector is
            aligned with the edge
=======
def cut_into_edge_single(target_shape, base_edge:Edge, offset=0, right=True, flip_target=False, tol=1e-2):
    """ Insert edges of the target_shape into the given base_edge, starting from offset
        edges in target shape are rotated s.t. start -> end vertex vector is aligned with the edge 
>>>>>>> be8d0d75

        NOTE: for now the base_edge is treated as straight edge

        Parameters:
        * target_shape -- list of single edge or chained edges to be inserted
            in the edge.
        * base_edge -- edge object, defining the border
        * right -- which direction the cut should be oriented w.r.t. the
            direction of base edge
        * Offset -- position of the center of the target shape along the edge.  

        Returns:
        * Newly created edges that accommodate the cut
        * Edges corresponding to the target shape
        * Edges that lie on the original base edge 
    """

    # TODO shape flipping 

    target_shape = EdgeSequence(target_shape)
    new_edges = target_shape.copy().snap_to([0, 0])  # copy and normalize translation of vertices

    # Simplify to vectors
    shortcut = new_edges.shortcut()  # "Interface" of the shape to insert
    target_shape_w = norm(shortcut)
    edge_len = base_edge.length()

<<<<<<< HEAD
    if offset < target_shape_w / 2 - tol or offset > (edge_len - target_shape_w / 2) + tol:
=======
    if offset < target_shape_w / 2  - tol or offset > (edge_len - target_shape_w / 2) + tol:   
        # NOTE: This is not a definitive check, and the cut might still not fit, depending on the base_edge curvature
>>>>>>> be8d0d75
        raise ValueError(f'Operators-CutingIntoEdge::Error::offset value is not within the base_edge length')

    # find starting vertex for insertion & place edges there
    curve = base_edge.as_curve()
    rel_offset = curve.ilength(offset)   # TODO methods of an Edge class? 

    # ----- OPTIMIZATION --- 
    start = [0.1, 0.1]
    out = minimize(
       _fit_location_edge, start, 
       args=(rel_offset, target_shape_w, curve),
       bounds=[(0, 1)])
    shift = out.x  

    # Error checks
    if flags.VERBOSE and not out.success:
        print(f'Cut_edge::Error::finding the projection (translation) is unsuccessful. Likely an error in edges choice')

    if not close_enough(out.fun, tol=0.01):
        if flags.VERBOSE:
            print(out) 
        raise RuntimeError(f'Cut_edge::ERROR::projection on {base_edge} finished with fun={out.fun}')
    
    if rel_offset + shift[0] > 1 + tol or (rel_offset - shift[1]) < 0 - tol:
        # TODO Adjust offset if projection is breaking?
        raise RuntimeError(
            f'Cut_edge::ERROR::projection on {base_edge} is out of edge bounds: '
            f'[{rel_offset - shift[1], rel_offset + shift[0]}].'
            ' Check the offset value')

    # All good -- integrate the target shape
    ins_point = c_to_np(curve.point(rel_offset - shift[1])) if (rel_offset - shift[1]) > tol else base_edge.start
    fin_point = c_to_np(curve.point(rel_offset + shift[0])) if (rel_offset + shift[0]) < 1 - tol else base_edge.end

    # Align the shape with an edge
    # find rotation to apply on target shape 
    insert_vector = np.asarray(fin_point) - np.asarray(ins_point)
    angle = vector_angle(shortcut[1] - shortcut[0], insert_vector)
    new_edges.rotate(angle) 

    # place
    new_edges.snap_to(ins_point)

    # Check orientation 
    avg_vertex = np.asarray(new_edges.verts()).mean(0)
    right_position = np.sign(np.cross(insert_vector, avg_vertex - np.asarray(new_edges[0].start))) == -1 
    if not right and right_position or right and not right_position:
        # flip shape to match the requested direction
        new_edges.reflect(new_edges[0].start, new_edges[-1].end)  

    # Integrate edges
    # NOTE: no need to create extra edges if the the shape is incerted right at the beggining or end of the edge
    base_edge_leftovers = EdgeSequence()
    start_id, end_id = 0, len(new_edges)

    if ins_point is base_edge.start:
        new_edges[0].start = base_edge.start   # Connect into the original edge
    else:
        # TODO more elegant subroutine
        start_part = base_edge.subdivide_param([rel_offset - shift[1], 1 - (rel_offset - shift[1])])[0]
        start_part.end = new_edges[0].start
        new_edges.insert(0, start_part)
        base_edge_leftovers.append(new_edges[0])
        start_id = 1 

    if fin_point is base_edge.end:
        new_edges[-1].end = base_edge.end  # Connect into the original edge
    else:
        end_part = base_edge.subdivide_param([rel_offset + shift[0], 1 - (rel_offset + shift[0])])[-1]
        end_part.start = new_edges[-1].end
        new_edges.append(end_part)
        base_edge_leftovers.append(new_edges[-1])
        end_id = -1
        
    return new_edges, new_edges[start_id:end_id], base_edge_leftovers


def _fit_location_corner(l, diff_target, curve1, curve2):
    """Find the points on two curves s.t. vector between them is the same as
    shortcut"""

    # Current points on curves
    point1 = c_to_np(curve1.point(l[0]))
    point2 = c_to_np(curve2.point(l[1]))
    diff_curr = point2 - point1

    # DEBUG
    # points = np.vstack((point1, point2))
    # points = points.transpose()
    # ax1 = curve1.plot(40)
    # _ = curve2.plot(40, ax=ax1)
    # lines = ax1.plot(  
    #     points[0, :], points[1, :],
    #     marker="o", linestyle="None", color="black")
    # plt.show()

    if flags.VERBOSE:
        print('Location Progression: ', (diff_curr[0] - diff_target[0])**2, (diff_curr[1] - diff_target[1])**2)

    return ((diff_curr[0] - diff_target[0])**2 
            + (diff_curr[1] - diff_target[1])**2)


def _fit_location_edge(shift, location, width_target, curve):
    """Find the points on two curves s.t. vector between them is the same as
    shortcut"""

    # Current points on curves
    pointc = c_to_np(curve.point(location))   # TODO this is constant
    point1 = c_to_np(curve.point(location + shift[0]))
    point2 = c_to_np(curve.point(location - shift[1]))
    diff_curr = point2 - point1

    # DEBUG
    # points = np.vstack((point1, point2))
    # points = points.transpose()
    # ax1 = curve.plot(40)
    # lines = ax1.plot(  
    #     points[0, :], points[1, :],
    #     marker="o", linestyle="None", color="black")
    # plt.show()

    if flags.VERBOSE:
        print('Location Progression: ', (_dist(point1, point2) - width_target)**2)

    # regularize points to be at the same distance from center
    reg_symmetry = (_dist(point1, pointc) - _dist(point2, pointc))**2

    return (_dist(point1, point2) - width_target)**2 + reg_symmetry


# ANCHOR ----- Panel operations ------
def distribute_Y(component, n_copies, odd_copy_shift=10):
    """Distribute copies of component over the circle around Oy"""
    copies = [ component ]
    delta_rotation = R.from_euler('XYZ', [0, 360 / n_copies, 0], degrees=True)
    
    for i in range(n_copies - 1):
        new_component = deepcopy(copies[-1])
        new_component.name = f'panel_{i}'   # Unique
        new_component.rotate_by(delta_rotation)
        new_component.translate_to(delta_rotation.apply(new_component.translation))

        copies.append(new_component)

    # shift around to resolve collisions (hopefully)
    if odd_copy_shift:
        for i in range(n_copies):
            if not i % 2:
                copies[i].translate_by(copies[i].norm() * odd_copy_shift)
        
    return copies


def distribute_horisontally(component, n_copies, stride=20, name_tag='panel'):
    """Distribute copies of component over the straight horisontal line
    perpendicular to the norm"""
    copies = [ component ]
    component.name = f'{name_tag}_0'   # Unique

    if isinstance(component, BaseComponent):
        translation_dir = component.rotation.apply([0, 0, 1])   # Horisontally along the panel
        # FIXME What if it's looking up?
        translation_dir = np.cross(translation_dir, [0, 1, 0])   # perpendicular to Y
        translation_dir = translation_dir / norm(translation_dir)
        delta_translation = translation_dir * stride
    else:
        translation_dir = [1, 0, 0] 

    for i in range(n_copies - 1):
        new_component = deepcopy(copies[-1])   # TODO proper copy
        new_component.name = f'{name_tag}_{i + 1}'   # Unique
        new_component.translate_by(delta_translation)

        copies.append(new_component)

    return copies


# ANCHOR ----- Sleeve support -----
def even_armhole_openings(front_opening, back_opening, tol=1e-2):
    """
        Rearrange sleeve openings for front and back s.t. their projection 
        on vertical line is the same, while preserving the overall shape.
        Allows for creation of two symmetric sleeve panels from them

        !! Important: assumes that the front opening is longer then back opening
    """
    # Construct sleeve panel shapes from opening inverses
    cfront, cback = front_opening.copy(), back_opening.copy()
    cback.reflect([0, 0], [1, 0]).reverse().snap_to(cfront[-1].end)

    # Cutout
    slope = np.array([cfront[0].start, cback[-1].end])
    slope_vec = slope[1] - slope[0]
    slope_perp = np.asarray([-slope_vec[1], slope_vec[0]])
    slope_midpoint = (slope[0] + slope[1]) / 2

    # Intersection with the sleeve itself line
    # svgpath tools allow solution regardless of egde types
    inter_segment = svgpath.Line(
        list_to_c(slope_midpoint - 20 * slope_perp), 
        list_to_c(slope_midpoint + 20 * slope_perp)
    )
    target_segment = cfront[-1].as_curve()

    intersect_t = target_segment.intersect(inter_segment)
    if len(intersect_t) != 1:
        print(
            f'Sleeve Opening Inversion::Error::{len(intersect_t)} intersection points instead of one. '
            'Check the quality of supplied curves'
        )
    
    if (len(intersect_t) >= 1 
            and not (close_enough(intersect_t[0][0], 0, tol=tol)   # checking if they are already ok separated
                     or close_enough(intersect_t[0][0], 1, tol=tol))):
        # The current separation is not satisfactory
        # Update the opening shapes
        intersect_t = intersect_t[0][0]
        subdiv = front_opening.edges[-1].subdivide_param([intersect_t, 1 - intersect_t])
        front_opening.substitute(-1, subdiv[0])  

        # Move this part to the back opening
        subdiv[1].start, subdiv[1].end = copy(subdiv[1].start), copy(subdiv[1].end)  # Disconnect vertices in subdivided version
        subdiv.pop(0)   # TODOLOW No reflect in the edge class??
        subdiv.reflect([0, 0], [1, 0]).reverse().snap_to(back_opening[-1].end)
        subdiv[0].start = back_opening[-1].end
        
        back_opening.append(subdiv[0])

    # Align the slope with OY direction
    # for correct size of sleeve panels
    slope_angle = np.arctan(-slope_vec[0] / slope_vec[1])	
    front_opening.rotate(-slope_angle)
    back_opening.rotate(slope_angle)

    return front_opening, back_opening


# ANCHOR ----- Curve tools -----
def _avg_curvature(curve, points_estimates=100):
    """Average curvature in a curve"""
    # NOTE: this work slow, but direct evaluation seems
    # infeasible
    # Some hints here:
    # https://math.stackexchange.com/questions/220900/bezier-curvature
    t_space = np.linspace(0, 1, points_estimates)
    return sum([curve.curvature(t) for t in t_space]) / points_estimates


def _max_curvature(curve, points_estimates=100):
    """Average curvature in a curve"""
    # NOTE: this work slow, but direct evaluation seems
    # infeasible
    # Some hints here: https://math.stackexchange.com/questions/1954845/bezier-curvature-extrema
    t_space = np.linspace(0, 1, points_estimates)
    return max([curve.curvature(t) for t in t_space])


def _bend_extend_2_tangent(
        shift, cp, target_len, direction, 
        target_tangent_start, target_tangent_end, 
        point_estimates=50):
    """Evaluate how well curve preserves the length and tangents

        NOTE: point_estimates controls average curvature evaluation.
            The higher the number, the more stable the optimization,
            but higher computational cost
    """

    control = np.array([
        cp[0], 
        [cp[1][0] + shift[0], cp[1][1] + shift[1]], 
        [cp[2][0] + shift[2], cp[2][1] + shift[3]],
        cp[-1] + direction * shift[4]
    ])

    params = control[:, 0] + 1j*control[:, 1]
    curve_inverse = svgpath.CubicBezier(*params)

    length_diff = (curve_inverse.length() - target_len)**2  # preservation

    tan_0_diff = (abs(curve_inverse.unit_tangent(0) - target_tangent_start))**2
    tan_1_diff = (abs(curve_inverse.unit_tangent(1) - target_tangent_end))**2

    # NOTE: tried regularizing based on Y value in relative coordinates (for speed), 
    # But it doesn't produce good results
    curvature_reg = _max_curvature(curve_inverse, points_estimates=point_estimates)**2

    end_expantion_reg = 0.001*shift[-1]**2 

    return length_diff + tan_0_diff + tan_1_diff + curvature_reg + end_expantion_reg


def curve_match_tangents(curve, target_tan0, target_tan1, return_as_edge=False):
    """Update the curve to have the desired tangent directions at endpoints 
        while preserving curve length and overall direction

        Returns 
        * control points for the final CubicBezier curves
        * Or CurveEdge instance, if return_as_edge=True

        NOTE: Only Cubic Bezier curves are supported
    """
    if not isinstance(curve, svgpath.CubicBezier):
        raise NotImplementedError(
            f'Curve_match_tangents::Error::Only Cubic Bezier curves are supported ', 
            f'(got {type(curve)})')

    curve_cps = c_to_np(curve.bpoints())

    direction = curve_cps[-1] - curve_cps[0]
    direction /= np.linalg.norm(direction)

    target_tan0 = target_tan0 / np.linalg.norm(target_tan0)
    target_tan1 = target_tan1 / np.linalg.norm(target_tan1)

    # match tangents with the requested ones while preserving length
    out = minimize(
        _bend_extend_2_tangent,  # with tangent matching
        [0, 0, 0, 0, 0], 
        args=(
            curve_cps, 
            curve.length(),
            direction,
            list_to_c(target_tan0),  
            list_to_c(target_tan1), 
            70   # NOTE: Low values cause instable resutls
        ),
        method='L-BFGS-B',
    )
    if not out.success:
        print(f'Curve_match_tangents::WARNING::optimization not successfull')
        if flags.VERBOSE:
            print(out)

    shift = out.x

    fin_curve_cps = [
        curve_cps[0].tolist(),
        [curve_cps[1][0] + shift[0], curve_cps[1][1] + shift[1]], 
        [curve_cps[2][0] + shift[2], curve_cps[2][1] + shift[3]],
        (curve_cps[-1] + direction*shift[-1]).tolist(), 
    ]

    if return_as_edge:
        fin_inv_edge = CurveEdge(
            start=fin_curve_cps[0], 
            end=fin_curve_cps[-1], 
            control_points=fin_curve_cps[1:3],
            relative=False
        )
        return fin_inv_edge
    
    return fin_curve_cps


# ---- Utils ----

def _dist(v1, v2):
    return norm(v2-v1)


def _fit_scale(s, shortcut, v1, v2, vc, d_v1, d_v2):
    """Evaluate how good a shortcut fits the corner if the vertices are shifted 
        a little along the line"""
    # Shortcut can be used as 2D vector, not a set of 2D points, e.g.
    shifted = deepcopy(shortcut)
    shifted[0] += (shortcut[0] - shortcut[1]) * s[0]  # this only changes the end vertex though
    shifted[1] += (shortcut[1] - shortcut[0]) * s[1]  # this only changes the end vertex though

    return ((d_v1 - _dist(shifted[0], v1) - _dist(shifted[0], vc))**2
            + (d_v2 - _dist(shifted[1], v2) - _dist(shifted[1], vc))**2
            )<|MERGE_RESOLUTION|>--- conflicted
+++ resolved
@@ -142,12 +142,6 @@
 
     return corner_shape[1:-1], new_int
 
-<<<<<<< HEAD
-=======
-def cut_into_edge(target_shape, base_edge:Edge, offset=0, right=True, flip_target=False, tol=1e-2):
-    """ Insert edges of the target_shape into the given base_edge, starting from offset
-        edges in target shape are rotated s.t. start -> end vertex vector is aligned with the edge 
->>>>>>> be8d0d75
 
 def cut_into_edge(target_shape, base_edge:Edge, offset=0, right=True,
                   flip_target=False, tol=1e-4):
@@ -218,19 +212,10 @@
     
     return all_new_edges, new_in_edges, int_edges
 
-    
-<<<<<<< HEAD
-def cut_into_edge_single(target_shape, base_edge:Edge, offset=0, right=True,
-                         flip_target=False, tol=1e-4):
-    """ Insert edges of the target_shape into the given base_edge, starting
-        from offset
-        edges in target shape are rotated s.t. start -> end vertex vector is
-            aligned with the edge
-=======
+
 def cut_into_edge_single(target_shape, base_edge:Edge, offset=0, right=True, flip_target=False, tol=1e-2):
     """ Insert edges of the target_shape into the given base_edge, starting from offset
-        edges in target shape are rotated s.t. start -> end vertex vector is aligned with the edge 
->>>>>>> be8d0d75
+        edges in target shape are rotated s.t. start -> end vertex vector is aligned with the edge
 
         NOTE: for now the base_edge is treated as straight edge
 
@@ -258,12 +243,8 @@
     target_shape_w = norm(shortcut)
     edge_len = base_edge.length()
 
-<<<<<<< HEAD
-    if offset < target_shape_w / 2 - tol or offset > (edge_len - target_shape_w / 2) + tol:
-=======
     if offset < target_shape_w / 2  - tol or offset > (edge_len - target_shape_w / 2) + tol:   
         # NOTE: This is not a definitive check, and the cut might still not fit, depending on the base_edge curvature
->>>>>>> be8d0d75
         raise ValueError(f'Operators-CutingIntoEdge::Error::offset value is not within the base_edge length')
 
     # find starting vertex for insertion & place edges there
