--- conflicted
+++ resolved
@@ -7,12 +7,7 @@
 from pypattern.generic_utils import close_enough
 
 
-<<<<<<< HEAD
-class Interface():
-=======
-# TODO as EdgeSequence wrapper??
 class Interface:
->>>>>>> 53a5ae1b
     """Description of an interface of a panel or component
         that can be used in stitches as a single unit
     """
@@ -20,19 +15,12 @@
         """
         Parameters:
             * panel - Panel object
-<<<<<<< HEAD
-            * edges - Edge or EdgeSequence -- edges in the panel that are allowed to connect to
-            * ruffle - ruffle coefficient (number or a per-edge list). If a number is provided, the ruffle is applied to the whole sequence. 
-              Interface object will supply projecting_edges() shape
-                s.t. the ruffles with the given rate are created. Default = 1. (no ruffles, smooth connection)
-=======
             * edges - Edge or EdgeSequence -- edges in the panel that are
                 allowed to connect to
             * ruffle - ruffle coefficient for a particular edge. Interface
                 object will supply projecting_edges() shape
                 s.t. the ruffles with the given rate are created. Default = 1.
                     (no ruffles, smooth connection)
->>>>>>> 53a5ae1b
         """
 
         self.edges = edges if isinstance(edges, EdgeSequence) else EdgeSequence(edges)
