--- conflicted
+++ resolved
@@ -2,13 +2,10 @@
 import numpy as np
 
 import pypattern as pyp
-<<<<<<< HEAD
-from . import skirt_paneled as skirts
-from .base_classes import BaseBottoms
-=======
+
+from assets.garment_programs.base_classes import BaseBottoms
 from assets.garment_programs import skirt_paneled as skirts
 
->>>>>>> 53a5ae1b
 
 class Insert(pyp.Panel):
     def __init__(self, id, width=30, depth=30) -> None:
@@ -25,12 +22,9 @@
         self.top_center_pivot()
         self.center_x()
 
-<<<<<<< HEAD
+
 class GodetSkirt(BaseBottoms):
-=======
 
-class GodetSkirt(pyp.Component):
->>>>>>> 53a5ae1b
     def __init__(self, body, design) -> None:
         super().__init__(body, design)
 
@@ -117,7 +111,6 @@
             self.stitching_rules.append(
                 (self.subs[-1-i if right else -(num_inserts-i)].interfaces[0], 
                 cut_interface))
-       
 
     def get_rise(self):
         return self.base.get_rise()