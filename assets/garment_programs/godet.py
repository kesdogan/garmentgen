import math
import numpy as np

import pypattern as pyp
from . import skirt_paneled as skirts


class Insert(pyp.Panel):
    def __init__(self, id, width=30, depth=30) -> None:
        super().__init__(f'Insert_{id}')

        self.edges = pyp.EdgeSeqFactory.from_verts(
            [0, 0],
            [width/2, depth],
            [width, 0], loop=True)

        self.interfaces = [
            pyp.Interface(self, self.edges[:2])
        ]
        self.top_center_pivot()
        self.center_x()


class GodetSkirt(pyp.Component):
    def __init__(self, body, design) -> None:
        super().__init__(f'{self.__class__.__name__}')

        gdesign = design['godet-skirt']
        ins_w = gdesign['insert_w']['v']
        ins_depth = gdesign['insert_depth']['v']

        base_skirt = getattr(skirts, gdesign['base']['v'])
        self.base = base_skirt(body, design)

        # TODO resolve collisions on inserts placement
        bintr = self.base.interfaces['bottom']
        for edge, panel in zip(bintr.edges, bintr.panel):
            self.inserts(
                edge, panel, ins_w, ins_depth , 
                num_inserts=gdesign['num_inserts']['v'] / len(bintr), 
                cuts_dist=gdesign['cuts_distance']['v'])

        self.interfaces = {
            'top': self.base.interfaces['top']
            # TODO Add bottom interface? Can be done with interface.substitute func
        }

    def inserts(
            self, bottom_edge, panel, ins_w, ins_depth,
            num_inserts=3, cuts_dist=0):
        """Create insert panels, add cuts to the skirt panel, 
            and connect created insert panels with them
        """

        num_inserts = int(num_inserts)
        bottom_len = bottom_edge.length()

        pbbox = panel.bbox3D()
        z_transl = panel.translation[-1] + np.sign(panel.translation[-1]) * 5
        y_base = pbbox[0][1]   # min Y
        x_shift = (pbbox[0][0] + pbbox[1][0]) / 2

        cut_width = (bottom_len - cuts_dist * num_inserts) / num_inserts 
        if cut_width < 1:
            cut_width = 1  # 1 cm 
            cuts_dist_req = cuts_dist
            cuts_dist = (bottom_len - cut_width * num_inserts) / num_inserts
            print(f'{self.__class__.__name__}::WARNING:: Cannot place {num_inserts} cuts '
                  f'with requested distance between cuts ({cuts_dist_req}). '
                  f'Using the maximum possible distance ({cuts_dist})')

        # Insert panels
        insert = Insert(0, width=ins_w, depth=ins_depth).translate_by([
            x_shift - num_inserts * ins_w / 2 + ins_w / 2, y_base + ins_depth, z_transl])
        self.subs += pyp.ops.distribute_horisontally(insert, num_inserts, -ins_w, panel.name)

        # make appropriate cuts and stitches
<<<<<<< HEAD
        cut_depth = math.sqrt((ins_w / 2)**2 + ins_depth**2 - (cut_width / 2)**2)
        cut_shape = pyp.EdgeSeqFactory.from_verts([0,0], [cut_width / 2, cut_depth], [cut_width, 0])  
=======
        side_len = math.sqrt((ins_w / 2)**2 + ins_depth**2)  # should be the same on the skirt and the insert

        if side_len > cut_width / 2: # Normal case
            cut_depth = math.sqrt(side_len**2 - (cut_width / 2)**2)
        else:
            old_cut_width = cut_width
            cut_depth = 1
            cut_width = 2 * math.sqrt(side_len**2 - cut_depth**2)
            print(f'{self.__class__.__name__}::WARNING::Requested cut_width ({old_cut_width:.2f}) '
                  'is too wide for given inserts. '
                  f'Using the maximum possible width ({cut_width:.2f})')
        
        cut_shape = pyp.esf.from_verts([0,0], [cut_width / 2, cut_depth], [cut_width, 0])  
>>>>>>> be8d0d75

        right = z_transl < 0    # FIXME: heuristic corresponding to skirts in our collection

        # DRAFT right = panel.is_right_inside_edge(bottom_edge) =( Does not work reliably!

        for i in range(num_inserts):
            offset = cut_width / 2 + (cuts_dist / 2 if i == 0 else cuts_dist)   #  start_offest + i * stride

            new_bottom, cutted, _ = pyp.ops.cut_into_edge(
                cut_shape, bottom_edge, offset=offset, right=right)
            panel.edges.substitute(bottom_edge, new_bottom)
            bottom_edge = new_bottom[-1]  # New edge that needs to be cutted -- on the next step

            cut_interface = pyp.Interface(panel, cutted)
            if right: 
                cut_interface.reverse()

            self.stitching_rules.append(
                (self.subs[-1-i if right else -(num_inserts-i)].interfaces[0], 
                cut_interface))
       <|MERGE_RESOLUTION|>--- conflicted
+++ resolved
@@ -36,7 +36,7 @@
         bintr = self.base.interfaces['bottom']
         for edge, panel in zip(bintr.edges, bintr.panel):
             self.inserts(
-                edge, panel, ins_w, ins_depth , 
+                edge, panel, ins_w, ins_depth,
                 num_inserts=gdesign['num_inserts']['v'] / len(bintr), 
                 cuts_dist=gdesign['cuts_distance']['v'])
 
@@ -72,16 +72,13 @@
         # Insert panels
         insert = Insert(0, width=ins_w, depth=ins_depth).translate_by([
             x_shift - num_inserts * ins_w / 2 + ins_w / 2, y_base + ins_depth, z_transl])
-        self.subs += pyp.ops.distribute_horisontally(insert, num_inserts, -ins_w, panel.name)
+        self.subs += pyp.ops.distribute_horisontally(
+            insert, num_inserts, -ins_w, panel.name)
 
         # make appropriate cuts and stitches
-<<<<<<< HEAD
-        cut_depth = math.sqrt((ins_w / 2)**2 + ins_depth**2 - (cut_width / 2)**2)
-        cut_shape = pyp.EdgeSeqFactory.from_verts([0,0], [cut_width / 2, cut_depth], [cut_width, 0])  
-=======
         side_len = math.sqrt((ins_w / 2)**2 + ins_depth**2)  # should be the same on the skirt and the insert
 
-        if side_len > cut_width / 2: # Normal case
+        if side_len > cut_width / 2:  # Normal case
             cut_depth = math.sqrt(side_len**2 - (cut_width / 2)**2)
         else:
             old_cut_width = cut_width
@@ -91,8 +88,8 @@
                   'is too wide for given inserts. '
                   f'Using the maximum possible width ({cut_width:.2f})')
         
-        cut_shape = pyp.esf.from_verts([0,0], [cut_width / 2, cut_depth], [cut_width, 0])  
->>>>>>> be8d0d75
+        cut_shape = pyp.EdgeSeqFactory.from_verts(
+            [0, 0], [cut_width / 2, cut_depth], [cut_width, 0])
 
         right = z_transl < 0    # FIXME: heuristic corresponding to skirts in our collection
 
