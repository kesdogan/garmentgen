--- conflicted
+++ resolved
@@ -3,8 +3,8 @@
 import numpy as np
 from scipy.spatial.transform import Rotation as R
 
+from assets.garment_programs import bands
 import pypattern as pyp
-from assets.garment_programs import bands
 
 
 # ------  Armhole shapes ------
@@ -129,19 +129,12 @@
             open_shape.extend(design['connect_ruffle']['v'])
 
         # -- Main body of a sleeve --
-        arm_width = abs(open_shape[0].start[1] - open_shape[-1].end[1]) 
-<<<<<<< HEAD
+        arm_width = abs(open_shape[0].start[1] - open_shape[-1].end[1])
         # Length from the border of the opening to the end of the sleeve
         length = design['length']['v'] * (body['arm_length'] - opening_length)
         if length + length_shift > 0:  # NOTE: Avoid incorrect state (but it makes the result less precise)
             length += length_shift
-        self.edges = pyp.esf.from_verts(
-=======
-        end_width = design['end_width']['v'] * arm_width
-
-        # Main body of a sleeve 
         self.edges = pyp.EdgeSeqFactory.from_verts(
->>>>>>> 53a5ae1b
             [0, 0], [0, -end_width], [length, -arm_width]
         )
 
@@ -167,7 +160,6 @@
             top_edge.start = standing_edge.end
 
             self.edges.substitute(top_edge, [standing_edge, top_edge])
-
 
         # Interfaces
         self.interfaces = {
@@ -182,8 +174,7 @@
         self.set_pivot(self.edges[1].end)
         self.translate_to(
             [- body['shoulder_w'] / 2,
-            body['height'] - body['head_l'] - body['armscye_depth'],
-            0]) 
+            body['height'] - body['head_l'] - body['armscye_depth'], 0])
         # NOTE: Extra 5 deg account for the fact that the arm is ~conic shape
         # Makes draping of sleeves less problematic
         self.rotate_to(R.from_euler(
@@ -192,9 +183,6 @@
 
 class Sleeve(pyp.Component):
     """Trying to do a proper sleeve"""
-
-<<<<<<< HEAD
-
     def __init__(self, tag, body, design, front_w, back_w): 
         """Defintion of a sleeve: 
             * front_w, back_w: the width front and the back of the top 
@@ -204,9 +192,6 @@
                 * Specified as functions w.r.t. the requested vertical level (=> 
                     calculated width of a horizontal slice)
         """
-=======
-    def __init__(self, tag, body, design, depth_diff=3) -> None: 
->>>>>>> 53a5ae1b
         super().__init__(f'{self.__class__.__name__}_{tag}')
 
         design = design['sleeve']
@@ -259,21 +244,15 @@
 
         # ----- Get sleeve panels -------
         self.f_sleeve = SleevePanel(
-<<<<<<< HEAD
             f'{tag}_sleeve_f', body, design, front_opening,
-            length_shift=-design['cuff']['cuff_len']['v'] * body['arm_length'] if design['cuff']['type']['v'] else 0
+            length_shift=-design['cuff']['cuff_len']['v'] * body['arm_length']
+            if design['cuff']['type']['v'] else 0
             ).translate_by([0, 0, 15])
         self.b_sleeve = SleevePanel(
             f'{tag}_sleeve_b', body, design, back_opening,
-            length_shift=-design['cuff']['cuff_len']['v'] * body['arm_length'] if design['cuff']['type']['v'] else 0
+            length_shift=-design['cuff']['cuff_len']['v'] * body['arm_length']
+            if design['cuff']['type']['v'] else 0
             ).translate_by([0, 0, -15])
-=======
-            f'{tag}_sleeve_f', body, design, front_opening).translate_by(
-            [0, 0, 15])
-        self.b_sleeve = SleevePanel(
-            f'{tag}_sleeve_b', body, design, back_opening).translate_by(
-            [0, 0, -15])
->>>>>>> 53a5ae1b
 
         # Connect panels
         self.stitching_rules = pyp.Stitches(
