import pypattern as pyp
import numpy as np


class CircleArcPanel(pyp.Panel):
    """One panel circle skirt"""

    def __init__(self, name, top_rad, length, angle) -> None:
        super().__init__(name)

        halfarc = angle / 2

        dist_w = 2 * top_rad * np.sin(halfarc)
        dist_out = 2 * (top_rad + length) * np.sin(halfarc)

        vert_len = length * np.cos(halfarc)

        # top
        self.edges.append(pyp.CircleEdge.from_points_radius(
            [-dist_w/2, 0], [dist_w/2, 0], 
            radius=top_rad, large_arc=halfarc > np.pi / 2))

        self.edges.append(pyp.Edge(
            self.edges[-1].end, [dist_out / 2, -vert_len]))
        
        # Bottom
        self.edges.append(pyp.CircleEdge.from_points_radius(
            self.edges[-1].end, [- dist_out / 2, -vert_len], 
            radius=top_rad + length,
            large_arc=halfarc > np.pi / 2, right=False))

        self.edges.close_loop()

        # Interfaces
        self.interfaces = {
            'top': pyp.Interface(self, self.edges[0]).reverse(True),
            'bottom': pyp.Interface(self, self.edges[2]),
            'left': pyp.Interface(self, self.edges[1]),
            'right': pyp.Interface(self, self.edges[3])
        }
    
    @staticmethod
    def from_w_length_suns(name, length, top_width, sun_fraction):
        arc = sun_fraction * 2 * np.pi
        rad = top_width / arc

        return CircleArcPanel(name, rad, length, arc)
    
    @staticmethod
    def from_all_length(name, length, top_width, bottom_width):

        diff = bottom_width - top_width
        arc = diff / length
        rad = top_width / arc

        return CircleArcPanel(name, rad, length, arc)
    
    @staticmethod
    def from_length_rad(name, length, top_width, rad):

        arc = top_width / rad

        return CircleArcPanel(name, rad, length, arc)


# TODO: ami - do we still need this?
# DEBUG This is a test garment!
class MinimalALine(pyp.Component):
    """Simple circle skirt"""
    def __init__(self, body, design, tag='') -> None:
        super().__init__(
            self.__class__.__name__ if not tag else f'{self.__class__.__name__}_{tag}')

        design = design['flare-skirt']

        waist = body['waist']
        hips = body['hips']
        suns = design['suns']['v']

        # Depends on leg length
        length = body['hips_line'] + design['length']['v'] * body['leg_length']

        # panels
        self.front = CircleArcPanel.from_all_length(
            f'front_{tag}' if tag else 'front', 
            length=body['hips_line'], 
            top_width=waist / 2, 
            bottom_width=hips / 2
        ).translate_by([0, body['waist_level'], 15])

        self.back = CircleArcPanel.from_all_length(
            f'back_{tag}'  if tag else 'back', 
            length=body['hips_line'], 
            top_width=waist / 2, 
            bottom_width=hips / 2
        ).translate_by([0, body['waist_level'], -15])

        # DEBUG
        print('Length: ', self.front.interfaces['right'].edges.length(), body['hips_line'])
        print('waist: ', 
              self.front.interfaces['top'].edges.length() + self.back.interfaces['top'].edges.length(), 
              body['waist'])
        print('hips: ', 
              self.front.interfaces['bottom'].edges.length() + self.back.interfaces['bottom'].edges.length(), 
              body['hips'])
        print('Radius: ', 
              self.front.interfaces['top'].edges[0].as_radius_angle(),
              self.front.interfaces['bottom'].edges[0].as_radius_angle(),
              self.back.interfaces['top'].edges[0].as_radius_angle(),
              self.back.interfaces['bottom'].edges[0].as_radius_angle())

        # Stitches
        self.stitching_rules = pyp.Stitches(
            (self.front.interfaces['right'], self.back.interfaces['right']),
            (self.front.interfaces['left'], self.back.interfaces['left'])
        )

        # Interfaces
        self.interfaces = {
            'top': pyp.Interface.from_multiple(self.front.interfaces['top'], self.back.interfaces['top']),
            'bottom': pyp.Interface.from_multiple(self.front.interfaces['bottom'], self.back.interfaces['bottom'])
        }


class SkirtCircle(pyp.Component):
    """Simple circle skirt"""
    def __init__(self, body, design, tag='') -> None:
        super().__init__(
            self.__class__.__name__ if not tag else f'{self.__class__.__name__}_{tag}')

        design = design['flare-skirt']

        waist = body['waist']
        suns = design['suns']['v']

        # Depends on leg length
        length = body['hips_line'] + design['length']['v'] * body['leg_length']

        # panels
        self.front = CircleArcPanel.from_w_length_suns(
            f'front_{tag}' if tag else 'front', 
            length, waist / 2, suns / 2).translate_by([0, body['waist_level'], 15])

        self.back = CircleArcPanel.from_w_length_suns(
            f'back_{tag}'  if tag else 'back', 
            length, waist / 2, suns / 2).translate_by([0, body['waist_level'], -15])

        # Add a cut
        if design['cut']['add']['v']:
            self.add_cut(
                self.front if design['cut']['place']['v'] > 0 else self.back, 
                design, length)

        # Stitches
        self.stitching_rules = pyp.Stitches(
            (self.front.interfaces['right'], self.back.interfaces['right']),
            (self.front.interfaces['left'], self.back.interfaces['left'])
        )

        # Interfaces
        self.interfaces = {
            'top': pyp.Interface.from_multiple(
                self.front.interfaces['top'],
                self.back.interfaces['top']),
            'bottom': pyp.Interface.from_multiple(
                self.front.interfaces['bottom'],
                self.back.interfaces['bottom'])
        }
        
    def add_cut(self, panel, design, sk_length):
        """Add a cut to the skirt"""
        width, depth = design['cut']['width']['v'] * sk_length, design['cut']['depth']['v'] * sk_length

        target_edge = panel.interfaces['bottom'].edges[0]
        t_len = target_edge.length()
        offset = abs(design['cut']['place']['v'] * t_len)

        # Respect the placement boundaries
        offset = max(offset, width / 2)
        offset = min(offset, t_len - width / 2)

        # NOTE: heuristic is specific for the panels that we use
        right = target_edge.start[0] > target_edge.end[0]

        # Make a cut
<<<<<<< HEAD
        cut_shape = pyp.EdgeSeqFactory.dart_shape(width, depth)
=======
        cut_shape = pyp.esf.dart_shape(width, depth=depth)
>>>>>>> be8d0d75
        new_edges, _, interf_edges = pyp.ops.cut_into_edge(
            cut_shape, target_edge, 
            offset=offset, 
            right=right
        )

        panel.edges.substitute(target_edge, new_edges)
        panel.interfaces['bottom'].substitute(target_edge, interf_edges, [panel for _ in range(len(interf_edges))])<|MERGE_RESOLUTION|>--- conflicted
+++ resolved
@@ -183,11 +183,8 @@
         right = target_edge.start[0] > target_edge.end[0]
 
         # Make a cut
-<<<<<<< HEAD
-        cut_shape = pyp.EdgeSeqFactory.dart_shape(width, depth)
-=======
-        cut_shape = pyp.esf.dart_shape(width, depth=depth)
->>>>>>> be8d0d75
+        cut_shape = pyp.EdgeSeqFactory.dart_shape(width, depth=depth)
+
         new_edges, _, interf_edges = pyp.ops.cut_into_edge(
             cut_shape, target_edge, 
             offset=offset, 
@@ -195,4 +192,6 @@
         )
 
         panel.edges.substitute(target_edge, new_edges)
-        panel.interfaces['bottom'].substitute(target_edge, interf_edges, [panel for _ in range(len(interf_edges))])+        panel.interfaces['bottom'].substitute(
+            target_edge, interf_edges,
+            [panel for _ in range(len(interf_edges))])