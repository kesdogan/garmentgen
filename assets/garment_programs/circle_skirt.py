--- conflicted
+++ resolved
@@ -1,7 +1,8 @@
 import numpy as np
 import pypattern as pyp
 
-from .base_classes import StackableSkirtComponent
+from assets.garment_programs.base_classes import StackableSkirtComponent
+
 
 class CircleArcPanel(pyp.Panel):
     """One panel circle skirt"""
@@ -63,15 +64,10 @@
 
         return CircleArcPanel(name, rad, length, arc)
 
-<<<<<<< HEAD
+
 # TODO Add rise
 class SkirtCircle(StackableSkirtComponent):
-=======
 
-# TODO: ami - do we still need this?
-# DEBUG This is a test garment!
-class MinimalALine(pyp.Component):
->>>>>>> 53a5ae1b
     """Simple circle skirt"""
     def __init__(self, body, design, tag='', length=None, rise=None, slit=True, **kwargs) -> None:
         super().__init__(body, design, tag)
@@ -106,20 +102,10 @@
 
         # Interfaces
         self.interfaces = {
-<<<<<<< HEAD
             'top': pyp.Interface.from_multiple(self.front.interfaces['top'], self.back.interfaces['top']),
-
             'bottom_f': self.front.interfaces['bottom'],
             'bottom_b': self.back.interfaces['bottom'],
             'bottom': pyp.Interface.from_multiple(self.front.interfaces['bottom'], self.back.interfaces['bottom'])
-=======
-            'top': pyp.Interface.from_multiple(
-                self.front.interfaces['top'],
-                self.back.interfaces['top']),
-            'bottom': pyp.Interface.from_multiple(
-                self.front.interfaces['bottom'],
-                self.back.interfaces['bottom'])
->>>>>>> 53a5ae1b
         }
         
     def add_cut(self, panel, design, sk_length):
@@ -147,13 +133,9 @@
         )
 
         panel.edges.substitute(target_edge, new_edges)
-<<<<<<< HEAD
-        panel.interfaces['bottom'].substitute(target_edge, interf_edges, [panel for _ in range(len(interf_edges))])
+        panel.interfaces['bottom'].substitute(
+            target_edge, interf_edges,
+            [panel for _ in range(len(interf_edges))])
 
     def get_rise(self):
         return self.design['flare-skirt']['rise']['v']
-=======
-        panel.interfaces['bottom'].substitute(
-            target_edge, interf_edges,
-            [panel for _ in range(len(interf_edges))])
->>>>>>> 53a5ae1b
